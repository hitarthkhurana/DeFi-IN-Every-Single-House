"""
Chat Router Module

This module implements the main chat routing system for the AI Agent API.
It handles message routing, blockchain interactions, attestations, and AI responses.

The module provides a ChatRouter class that integrates various services:
- AI capabilities through GeminiProvider
- Blockchain operations through FlareProvider
- Attestation services through Vtpm
- Prompt management through PromptService
"""

import json

import structlog
from fastapi import APIRouter, HTTPException, Request
from pydantic import BaseModel, Field
from fastapi import UploadFile
from web3 import Web3

from flare_ai_defai.ai import GeminiProvider
from flare_ai_defai.attestation import Vtpm
from flare_ai_defai.blockchain import BlazeSwapHandler, FlareProvider, RubicBridge
from flare_ai_defai.prompts import PromptService, SemanticRouterResponse

logger = structlog.get_logger(__name__)
router = APIRouter()


class ChatMessage(BaseModel):
    """
    Pydantic model for chat message validation.

    Attributes:
        message (str): The chat message content, must not be empty
        image (UploadFile | None): Optional image file upload
    """

    message: str = Field(..., min_length=1)
    image: UploadFile | None = None


class ConnectWalletRequest(BaseModel):
    address: str


class ChatRouter:
    """
    Main router class handling chat messages and their routing to appropriate handlers.

    This class integrates various services and provides routing logic for different
    types of chat messages including blockchain operations, attestations, and general
    conversation.

    Attributes:
        ai (GeminiProvider): Provider for AI capabilities
        blockchain (FlareProvider): Provider for blockchain operations
        attestation (Vtpm): Provider for attestation services
        prompts (PromptService): Service for managing prompts
        logger (BoundLogger): Structured logger for the chat router
    """

    def __init__(
        self,
        ai: GeminiProvider,
        blockchain: FlareProvider,
        attestation: Vtpm,
        prompts: PromptService,
    ) -> None:
        """
        Initialize the ChatRouter with required service providers.

        Args:
            ai: Provider for AI capabilities
            blockchain: Provider for blockchain operations
            attestation: Provider for attestation services
            prompts: Service for managing prompts
        """
        self._router = APIRouter()
        self.ai = ai
        self.blockchain = blockchain
        self.attestation = attestation
        self.prompts = prompts
        self.logger = logger.bind(router="chat")
        self._setup_routes()

    def _setup_routes(self) -> None:
        """
        Set up FastAPI routes for the chat endpoint.
        Handles message routing, command processing, and transaction confirmations.
        """

        @self._router.post("/")
        async def chat(request: Request) -> dict[str, str]:
            """
            Handle chat messages.
            """
            try:
                data = await request.json()
                message = data.get("message", "")
                wallet_address = data.get("walletAddress")

                if not message:
                    return {"response": "Message cannot be empty"}

                # Update the blockchain provider with the wallet address if provided
                if wallet_address:
                    self.blockchain.address = wallet_address

<<<<<<< HEAD
            Raises:
                HTTPException: If message handling fails
            """
            try:
                self.logger.debug("received_message", message=message.message)

                if message.message.startswith("/"):
                    return await self.handle_command(message.message)
                if (
                    self.blockchain.tx_queue
                    and message.message == self.blockchain.tx_queue[-1].msg
                ):
                    try:
                        tx_hash = self.blockchain.send_tx_in_queue()
                    except Web3RPCError as e:
                        self.logger.exception("send_tx_failed", error=str(e))
                        msg = (
                            f"Unfortunately the tx failed with the error:\n{e.args[0]}"
                        )
                        return {"response": msg}

                    prompt, mime_type, schema = self.prompts.get_formatted_prompt(
                        "tx_confirmation",
                        tx_hash=tx_hash,
                        block_explorer=settings.web3_explorer_url,
                    )
                    tx_confirmation_response = self.ai.generate(
                        prompt=prompt,
                        response_mime_type=mime_type,
                        response_schema=schema,
                    )
                    return {"response": tx_confirmation_response.text}
                if self.attestation.attestation_requested:
                    try:
                        resp = self.attestation.get_token([message.message])
                    except VtpmAttestationError as e:
                        resp = f"The attestation failed with  error:\n{e.args[0]}"
                    self.attestation.attestation_requested = False
                    return {"response": resp}

                if message.image:
                    image_data = await message.image.read()
                    mime_type = message.image.content_type or "image/jpeg"
                    
                    response = await self.ai.send_message_with_image(
                        message.message,
                        image_data,
                        mime_type
                    )
                    return {"response": response.text}

                route = await self.get_semantic_route(message.message)
                return await self.route_message(route, message.message)
=======
                # Get semantic route
                prompt, mime_type, schema = self.prompts.get_formatted_prompt(
                    "semantic_router", user_input=message
                )
                route_response = self.ai.generate(
                    prompt=prompt, response_mime_type=mime_type, response_schema=schema
                )
                route = SemanticRouterResponse(route_response.text)

                # Route to appropriate handler
                return await self.route_message(route, message)
>>>>>>> 3e7d1147

            except Exception as e:
                self.logger.error("message_handling_failed", error=str(e))
                return {"response": "Sorry, there was an error processing your request. Please try again."}

        @self._router.post("/connect_wallet")
        async def connect_wallet(request: ConnectWalletRequest):
            """Connect wallet endpoint"""
            try:
                # Get network configuration
                network_config = await self.blockchain.get_network_config()

                # Get wallet balance
                balance = await self.blockchain.get_balance(request.address)

                return {
                    "status": "success",
                    "balance": balance,
                    "network": network_config,
                    "message": f"Your wallet ({request.address}) has:\n{balance} {self.blockchain.native_symbol}"
                }
            except Exception as e:
                raise HTTPException(status_code=500, detail=str(e))

    @property
    def router(self) -> APIRouter:
        """Get the FastAPI router with registered routes."""
        return self._router

    async def handle_command(self, command: str) -> dict[str, str]:
        """
        Handle special command messages starting with '/'.

        Args:
            command: Command string to process

        Returns:
            dict[str, str]: Response containing command result
        """
        if command == "/reset":
            self.blockchain.reset()
            self.ai.reset()
            return {"response": "Reset complete"}
        return {"response": "Unknown command"}

    async def get_semantic_route(self, message: str) -> SemanticRouterResponse:
        """
        Determine the semantic route for a message using AI provider.

        Args:
            message: Message to route

        Returns:
            SemanticRouterResponse: Determined route for the message
        """
        try:
            prompt, mime_type, schema = self.prompts.get_formatted_prompt(
                "semantic_router", user_input=message
            )
            route_response = self.ai.generate(
                prompt=prompt, response_mime_type=mime_type, response_schema=schema
            )
            return SemanticRouterResponse(route_response.text)
        except Exception as e:
            self.logger.exception("routing_failed", error=str(e))
            return SemanticRouterResponse.CONVERSATIONAL

    async def route_message(
        self, route: SemanticRouterResponse, message: str
    ) -> dict[str, str]:
        """
        Route a message to the appropriate handler based on semantic route.
        """
        handlers = {
            SemanticRouterResponse.CHECK_BALANCE: self.handle_balance_check,
            SemanticRouterResponse.SEND_TOKEN: self.handle_send_token,
            SemanticRouterResponse.SWAP_TOKEN: self.handle_swap_token,
            SemanticRouterResponse.CROSS_CHAIN_SWAP: self.handle_cross_chain_swap,
            SemanticRouterResponse.REQUEST_ATTESTATION: self.handle_attestation,
            SemanticRouterResponse.CONVERSATIONAL: self.handle_conversation,
        }

        handler = handlers.get(route)
        if not handler:
            return {"response": "Unsupported route"}

        return await handler(message)

    async def handle_balance_check(self, _: str) -> dict[str, str]:
        """
        Handle balance check requests.
        """
        if not self.blockchain.address:
            return {"response": "Please make sure your wallet is connected to check your balance."}

        try:
            balance = self.blockchain.check_balance()
            return {
                "response": f"Your wallet ({self.blockchain.address[:6]}...{self.blockchain.address[-4:]}) has:\n\n{balance} FLR"
            }
        except Exception as e:
            return {"response": f"Error checking balance: {e!s}"}

    async def handle_send_token(self, message: str) -> dict[str, str]:
        """
        Handle token sending requests.

        Args:
            message: Message containing token sending details

        Returns:
            dict[str, str]: Response containing transaction preview or follow-up prompt
        """
        if not self.blockchain.address:
            await self.handle_generate_account(message)

        prompt, mime_type, schema = self.prompts.get_formatted_prompt(
            "token_send", user_input=message
        )
        send_token_response = self.ai.generate(
            prompt=prompt, response_mime_type=mime_type, response_schema=schema
        )
        send_token_json = json.loads(send_token_response.text)
        expected_json_len = 2
        if (
            len(send_token_json) != expected_json_len
            or send_token_json.get("amount") == 0.0
        ):
            prompt, _, _ = self.prompts.get_formatted_prompt("follow_up_token_send")
            follow_up_response = self.ai.generate(prompt)
            return {"response": follow_up_response.text}

        tx = self.blockchain.create_send_flr_tx(
            to_address=send_token_json.get("to_address"),
            amount=send_token_json.get("amount"),
        )
        self.logger.debug("send_token_tx", tx=tx)
        self.blockchain.add_tx_to_queue(msg=message, tx=tx)
        formatted_preview = (
            "Transaction Preview: "
            + f"Sending {Web3.from_wei(tx.get('value', 0), 'ether')} "
            + f"FLR to {tx.get('to')}\nType CONFIRM to proceed."
        )
        return {"response": formatted_preview}

    async def handle_swap_token(self, message: str) -> dict[str, str]:
        """Handle token swap requests."""
        if not self.blockchain.address:
            return {"response": "Please connect your wallet first to perform swaps."}

        try:
            # Parse swap parameters from message
            parts = message.split()
            amount = float(parts[1])
            token_in = parts[2].upper()
            token_out = parts[4].upper()

            # Initialize BlazeSwap handler
            blazeswap = BlazeSwapHandler(self.blockchain.w3.provider.endpoint_uri)

            # Prepare swap transaction
            swap_data = await blazeswap.prepare_swap_transaction(
                token_in=token_in,
                token_out=token_out,
                amount_in=amount,
                wallet_address=self.blockchain.address,
                router_address=blazeswap.contracts["router"]
            )

            # Convert transaction to JSON string
            transaction_json = json.dumps(swap_data["transaction"])

            return {
                "response": f"Ready to swap {amount} {token_in} for {token_out}.\n\n" +
                           "Transaction details:\n" +
                           f"- From: {self.blockchain.address[:6]}...{self.blockchain.address[-4:]}\n" +
                           f"- Amount: {amount} {token_in}\n" +
                           f"- Minimum received: {self.blockchain.w3.from_wei(swap_data['min_amount_out'], 'ether')} {token_out}\n\n" +
                           "Please confirm the transaction in your wallet.",
                "transaction": transaction_json  # Now sending as a JSON string
            }

        except Exception as e:
            return {"response": f"Error preparing swap: {e!s}"}

    async def handle_cross_chain_swap(self, message: str) -> dict[str, str]:
        """Handle cross-chain token swap requests."""
        if not self.blockchain.address:
            return {"response": "Please connect your wallet first to perform cross-chain swaps."}

        try:
            # Parse swap parameters using the template
            prompt, mime_type, schema = self.prompts.get_formatted_prompt(
                "cross_chain_swap", user_input=message
            )
            swap_response = self.ai.generate(
                prompt=prompt, response_mime_type=mime_type, response_schema=schema
            )

            # The schema ensures we get FLR to USDC with just the amount
            swap_json = json.loads(swap_response.text)

            # Validate the parsed data
            if not swap_json or swap_json.get("amount", 0) <= 0:
                return {"response": "Could not understand the swap amount. Please try again with a valid amount."}

            # Initialize Rubic bridge
            rubic = RubicBridge(self.blockchain.address)

            try:
                # Get quote first
                quote = await rubic.calculate_cross_chain_quote(swap_json["amount"])

                # Format the response with the quote details
                response = (
                    f"Ready to swap {swap_json['amount']} {swap_json['from_token']} to {swap_json['to_token']} on Arbitrum\n\n"
                    f"Expected output: {quote['expectedOutput']} USDC\n"
                    f"From: {self.blockchain.address[:6]}...{self.blockchain.address[-4:]}\n\n"
                    "Please confirm the transaction in your wallet."
                )

                # Execute the swap
                result = await rubic.execute_cross_chain_swap(quote)

                # Convert transaction to JSON string for the frontend
                transaction_json = json.dumps(result["transaction"])

                return {
                    "response": response,
                    "transaction": transaction_json
                }
            except Exception as e:
                if "No valid routes found" in str(e):
                    return {"response": "Sorry, no valid routes found for this cross-chain swap. This might be due to insufficient liquidity or temporary bridge issues."}
                raise

        except Exception as e:
            self.logger.error("cross_chain_swap_failed", error=str(e))
            return {"response": f"Error preparing cross-chain swap: {e!s}"}

    async def handle_attestation(self, _: str) -> dict[str, str]:
        """
        Handle attestation requests.

        Args:
            _: Unused message parameter

        Returns:
            dict[str, str]: Response containing attestation request
        """
        prompt = self.prompts.get_formatted_prompt("request_attestation")[0]
        request_attestation_response = self.ai.generate(prompt=prompt)
        self.attestation.attestation_requested = True
        return {"response": request_attestation_response.text}

    async def handle_conversation(self, message: str) -> dict[str, str]:
        """
        Handle general conversation messages.

        Args:
            message: Message to process

        Returns:
            dict[str, str]: Response from AI provider
        """
        response = self.ai.send_message(message)
        return {"response": response.text}<|MERGE_RESOLUTION|>--- conflicted
+++ resolved
@@ -40,6 +40,8 @@
     message: str = Field(..., min_length=1)
     image: UploadFile | None = None
 
+class ConnectWalletRequest(BaseModel):
+    address: str
 
 class ConnectWalletRequest(BaseModel):
     address: str
@@ -108,61 +110,6 @@
                 if wallet_address:
                     self.blockchain.address = wallet_address
 
-<<<<<<< HEAD
-            Raises:
-                HTTPException: If message handling fails
-            """
-            try:
-                self.logger.debug("received_message", message=message.message)
-
-                if message.message.startswith("/"):
-                    return await self.handle_command(message.message)
-                if (
-                    self.blockchain.tx_queue
-                    and message.message == self.blockchain.tx_queue[-1].msg
-                ):
-                    try:
-                        tx_hash = self.blockchain.send_tx_in_queue()
-                    except Web3RPCError as e:
-                        self.logger.exception("send_tx_failed", error=str(e))
-                        msg = (
-                            f"Unfortunately the tx failed with the error:\n{e.args[0]}"
-                        )
-                        return {"response": msg}
-
-                    prompt, mime_type, schema = self.prompts.get_formatted_prompt(
-                        "tx_confirmation",
-                        tx_hash=tx_hash,
-                        block_explorer=settings.web3_explorer_url,
-                    )
-                    tx_confirmation_response = self.ai.generate(
-                        prompt=prompt,
-                        response_mime_type=mime_type,
-                        response_schema=schema,
-                    )
-                    return {"response": tx_confirmation_response.text}
-                if self.attestation.attestation_requested:
-                    try:
-                        resp = self.attestation.get_token([message.message])
-                    except VtpmAttestationError as e:
-                        resp = f"The attestation failed with  error:\n{e.args[0]}"
-                    self.attestation.attestation_requested = False
-                    return {"response": resp}
-
-                if message.image:
-                    image_data = await message.image.read()
-                    mime_type = message.image.content_type or "image/jpeg"
-                    
-                    response = await self.ai.send_message_with_image(
-                        message.message,
-                        image_data,
-                        mime_type
-                    )
-                    return {"response": response.text}
-
-                route = await self.get_semantic_route(message.message)
-                return await self.route_message(route, message.message)
-=======
                 # Get semantic route
                 prompt, mime_type, schema = self.prompts.get_formatted_prompt(
                     "semantic_router", user_input=message
@@ -174,7 +121,6 @@
 
                 # Route to appropriate handler
                 return await self.route_message(route, message)
->>>>>>> 3e7d1147
 
             except Exception as e:
                 self.logger.error("message_handling_failed", error=str(e))
