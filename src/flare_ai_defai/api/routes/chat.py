--- conflicted
+++ resolved
@@ -199,11 +199,6 @@
                 if wallet_address:
                     self.blockchain.address = wallet_address
 
-<<<<<<< HEAD
-                # Use the handle_message method to process all messages
-                # This will route to the appropriate handler based on the command
-                return await self.handle_message(message)
-=======
                 # Get semantic route
                 prompt, mime_type, schema = self.prompts.get_formatted_prompt(
                     "semantic_router", user_input=message_text
@@ -216,7 +211,6 @@
                 # Route to appropriate handler
                 handler_response = await self.route_message(route, message_text)
                 return ChatResponse(response=handler_response["response"])
->>>>>>> 2f1b6074
 
             except Exception as e:
                 self.logger.error("message_handling_failed", error=str(e))
