--- conflicted
+++ resolved
@@ -80,7 +80,6 @@
 
     # Initialize chat router
     chat = ChatRouter(
-<<<<<<< HEAD
         ai=GeminiProvider(
             api_key=settings.gemini_api_key, 
             model=settings.gemini_model,
@@ -89,12 +88,6 @@
         blockchain=FlareProvider(web3_provider_url=settings.web3_provider_url),
         attestation=Vtpm(simulate=settings.simulate_attestation),
         prompts=PromptService(),
-=======
-        ai=ai,
-        blockchain=blockchain,
-        attestation=attestation,
-        prompts=prompts,
->>>>>>> 1d6ad2af
     )
 
     # Register chat routes with API
