--- conflicted
+++ resolved
@@ -2,7 +2,7 @@
 import { Send, Upload, Plus, X, BarChart, ShieldCheck, MessageSquare, ChevronDown, ArrowRight } from 'lucide-react';
 import ReactMarkdown from 'react-markdown';
 import { useAccount, useWalletClient } from 'wagmi';
-<<<<<<< HEAD
+import { PriceFeeds } from './PriceFeeds';
 import { 
   Card, 
   CardHeader, 
@@ -14,9 +14,6 @@
 import { Input } from '@/components/ui/input';
 import { Avatar, AvatarFallback, AvatarImage } from '@/components/ui/avatar';
 import { Badge } from '@/components/ui/badge';
-=======
-import { PriceFeeds } from './PriceFeeds';
->>>>>>> 1d6ad2af
 
 // Define interfaces
 interface Message {
