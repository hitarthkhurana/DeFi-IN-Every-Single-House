import React, { useState } from 'react';
import { StrategyPieChart } from './StrategyPieChart';
import { Strategy } from '../types/strategy';
import { Card, CardContent, CardHeader, CardTitle } from '@/components/ui/card';
import { Button } from '@/components/ui/button';
import { Input } from '@/components/ui/input';
import { Progress } from '@/components/ui/progress';
import { Badge } from '@/components/ui/badge';

// Define the strategy based on the moderate profile from chat
const DEFAULT_STRATEGY: Strategy = {
  title: "🟡 Moderate Flare DeFi Strategy",
  steps: [
    {
      type: 'stake',
      description: 'Stake FLR tokens for FTSO delegation',
      percentage: 40,
      command: 'stake {amount} FLR'
    },
    {
      type: 'lp',
      description: 'Provide liquidity in mixed pairs',
      percentage: 40,
      command: 'pool add {amount} FLR USDC.e'
    },
    {
      type: 'swap',
      description: 'Yield farming on Flare Finance',
      percentage: 20,
      command: 'swap {amount} FLR to FLX'
    }
  ]
};

interface StrategyVisualizerProps {
  onExecuteCommand?: (command: string) => void;
}

export const StrategyVisualizer: React.FC<StrategyVisualizerProps> = ({ onExecuteCommand }) => {
  const [showExecutor, setShowExecutor] = useState(false);
  const [amount, setAmount] = useState<string>('');
  const [currentStep, setCurrentStep] = useState<number>(-1);
  const [executing, setExecuting] = useState(false);

  const handleAmountSubmit = () => {
    if (amount && !isNaN(parseFloat(amount))) {
      setCurrentStep(0);
    }
  };

  const calculateStepAmount = (percentage: number): string => {
    const totalAmount = parseFloat(amount);
    if (isNaN(totalAmount)) return '0';
    return ((totalAmount * percentage) / 100).toFixed(2);
  };

  const executeStep = async (step: typeof DEFAULT_STRATEGY.steps[0]) => {
    setExecuting(true);
    try {
      const stepAmount = calculateStepAmount(step.percentage);
<<<<<<< HEAD
      const command = step.command.replace('{amount}', stepAmount);
      
      if (onExecuteCommand) {
        onExecuteCommand(command);
      }
      
      await new Promise(resolve => setTimeout(resolve, 1000));
=======
      const formattedCommand = step.command.replace('{amount}', stepAmount);
      onExecuteCommand?.(formattedCommand);
>>>>>>> 11031093
      setCurrentStep(prev => prev + 1);
    } catch (error) {
      console.error('Error executing step:', error);
    } finally {
      setExecuting(false);
    }
  };

  if (!showExecutor) {
    return (
      <Card className="w-full">
        <CardHeader>
          <CardTitle className="text-center">Strategy Breakdown</CardTitle>
        </CardHeader>
        <CardContent>
          <div className="space-y-4">
            {DEFAULT_STRATEGY.steps.map((step, index) => (
              <div key={index} className="flex justify-between items-center p-3 bg-neutral-50 dark:bg-neutral-800 rounded-lg">
                <div>
                  <p className="font-medium">{step.description}</p>
                  <p className="text-sm text-neutral-500 dark:text-neutral-400">
                    {step.percentage}% allocation
                  </p>
                </div>
                <div className="h-12 w-12 rounded-full" style={{
                  background: `conic-gradient(from 0deg, var(--chart-${index + 1}) ${step.percentage}%, transparent ${step.percentage}%)`
                }} />
              </div>
            ))}
          </div>

          <div className="flex justify-center mt-6">
            <Button
              onClick={() => setShowExecutor(true)}
              className="bg-gradient-to-r from-blue-500 to-emerald-400 text-white"
            >
              Execute Strategy
            </Button>
          </div>
        </CardContent>
      </Card>
    );
  }

  if (currentStep === -1) {
    return (
      <Card>
        <CardHeader>
          <CardTitle className="text-center">Enter Investment Amount</CardTitle>
        </CardHeader>
        <CardContent>
          <div className="space-y-4">
            <div className="flex flex-col gap-2">
              <p className="text-sm">
                How much FLR would you like to invest in this strategy?
              </p>
              <Input
                type="number"
                value={amount}
                onChange={(e) => setAmount(e.target.value)}
                placeholder="Enter amount in FLR"
              />
              <p className="text-xs text-neutral-500 dark:text-neutral-400">
                This amount will be split according to the strategy allocation
              </p>
            </div>

            <Button
              onClick={handleAmountSubmit}
              disabled={!amount || isNaN(parseFloat(amount))}
              className="w-full bg-gradient-to-r from-blue-500 to-emerald-400"
            >
              Start Execution
            </Button>
          </div>
        </CardContent>
      </Card>
    );
  }

  const isComplete = currentStep >= DEFAULT_STRATEGY.steps.length;
  const currentStepData = DEFAULT_STRATEGY.steps[currentStep];

  return (
    <Card>
      <CardHeader>
        <CardTitle className="text-center">
          {isComplete ? 'Strategy Execution Complete!' : 'Executing Strategy'}
        </CardTitle>
      </CardHeader>
      <CardContent>
        {!isComplete && (
          <div className="space-y-4">
            <div className="flex justify-between items-center">
              <p className="font-medium">
                Step {currentStep + 1} of {DEFAULT_STRATEGY.steps.length}
              </p>
              <Badge variant="secondary">
                {Math.round((currentStep / DEFAULT_STRATEGY.steps.length) * 100)}% Complete
              </Badge>
            </div>

            <Progress 
              value={(currentStep / DEFAULT_STRATEGY.steps.length) * 100} 
              className="h-2"
            />

            <div className="p-4 bg-neutral-50 dark:bg-neutral-800 rounded-lg">
              <p className="font-medium mb-2">{currentStepData.description}</p>
              <p className="text-sm text-neutral-500 dark:text-neutral-400 mb-2">
                Amount: {calculateStepAmount(currentStepData.percentage)} FLR
              </p>
              <p className="text-sm text-blue-500 mb-4">
                Press Execute to fill the command, then press Enter to confirm the transaction
              </p>
              <Button
                onClick={() => executeStep(currentStepData)}
                disabled={executing}
                className="w-full"
              >
                {executing ? 'Filling command...' : 'Execute Step'}
              </Button>
            </div>
          </div>
        )}

        {isComplete && (
          <div className="text-center">
            <h3 className="text-2xl font-bold mb-8">Strategy Execution Complete!</h3>
            
            <div className="flex items-start justify-between gap-8 max-w-2xl mx-auto">
              <div className="flex-1">
                <StrategyPieChart
                  segments={DEFAULT_STRATEGY.steps.map((step, index) => ({
                    label: step.type.toUpperCase(),
                    value: step.percentage,
                    description: step.description,
                    color: `var(--chart-${index + 1})`
                  }))}
                  className="animate-fadeIn"
                />
              </div>
              
              <div className="flex-1 text-left space-y-6">
                {DEFAULT_STRATEGY.steps.map((step, index) => (
                  <div key={index} className="flex items-start gap-3">
                    <div 
                      className="w-3 h-3 mt-1.5 rounded-sm" 
                      style={{ backgroundColor: `var(--chart-${index + 1})` }} 
                    />
                    <div>
                      <div className="flex items-center gap-2">
                        <span className="font-bold">{step.type.toUpperCase()}</span>
                        <span className="text-blue-500 font-bold">{step.percentage}%</span>
                      </div>
                      <p className="text-neutral-600 dark:text-neutral-400 text-sm">
                        {step.description}
                      </p>
                    </div>
                  </div>
                ))}
              </div>
            </div>
          </div>
        )}
      </CardContent>
    </Card>
  );
}; <|MERGE_RESOLUTION|>--- conflicted
+++ resolved
@@ -58,18 +58,8 @@
     setExecuting(true);
     try {
       const stepAmount = calculateStepAmount(step.percentage);
-<<<<<<< HEAD
-      const command = step.command.replace('{amount}', stepAmount);
-      
-      if (onExecuteCommand) {
-        onExecuteCommand(command);
-      }
-      
-      await new Promise(resolve => setTimeout(resolve, 1000));
-=======
       const formattedCommand = step.command.replace('{amount}', stepAmount);
       onExecuteCommand?.(formattedCommand);
->>>>>>> 11031093
       setCurrentStep(prev => prev + 1);
     } catch (error) {
       console.error('Error executing step:', error);
